--- conflicted
+++ resolved
@@ -115,16 +115,15 @@
           label: "API Reference",
         },
         {
-<<<<<<< HEAD
-          to: "/docs/changelog",
-          position: "left",
-          label: "Changelog",
-=======
           href: "https://buymeacoffee.com/omermoradd",
           position: "right",
           label: "Sponsor",
           className: "header-sponsor-link",
->>>>>>> 0153e0c3
+        },
+        {
+          to: "/docs/changelog",
+          position: "left",
+          label: "Changelog",
         },
         {
           href: "https://github.com/suites-dev/suites",
