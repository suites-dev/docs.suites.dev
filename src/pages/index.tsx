--- conflicted
+++ resolved
@@ -129,10 +129,6 @@
     await userService.generateRandomUser();
     expect(database.saveUser).toHaveBeenCalledWith(userFixture);
   });
-<<<<<<< HEAD
-}`}
-            </CodeBlock>
-=======
 });`}
                 </CodeBlock>
               </TabItem>
@@ -172,11 +168,10 @@
     await userService.generateRandomUser();
     expect(database.saveUser).toHaveBeenCalledWith(userFixture);
   });
-});`}
+}`}
                 </CodeBlock>
               </TabItem>
             </Tabs>
->>>>>>> 859ab668
           </div>
         </div>
         <div className={styles.featuresSection}>
