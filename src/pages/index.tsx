import React from 'react';
import useDocusaurusContext from '@docusaurus/useDocusaurusContext';
import Layout from '@theme/Layout';
import Header from '../components/Header';
import Footer from '../components/Footer';
import styles from './index.module.css';

const highlightsData = [{
  icon: "img/3d.svg",
  heading: "Extensible",
  content: "Provides unparalleled flexibility through its meticulously crafted modular architecture."
}, {
  icon: "img/magic-wand.svg",
  heading: "Versatile",
  content: "Serves as a robust, elegant, and well-structured foundation for all kinds of server-side applications."
}, {
  icon: "img/quality.svg",
  heading: "Progressive",
  content: "Introduces design patterns and well-established solutions to the Node.js landscape."
}];

const blockCardData = [{
  icon: "img/puzzle.svg",
  heading: "Modularity",
  content: "Streamline upkeep by organizing applications into self-contained modules."
}, {
  icon: "img/rocket.svg",
  heading: "Scalability",
  content: "Scale seamlessly with an efficient, battle-tested components. "
}, {
  icon: "img/di.svg",
  heading: "Dependency injection",
  content: "Elevate testability with a sophisticated dependency injection system. "
}, {
  icon: "img/type-safety.svg",
  heading: "Type safety",
  content: "Mitigate errors through the robust type safety features of TypeScript."
}, {
  icon: "img/ecosystem.svg",
  heading: "Rich ecosystem",
  content: "Explore a rich ecosystem offering versatile tools to craft solutions tailored to your needs."
}, {
  icon: "img/chip.svg",
  heading: "Enterprise-ready",
  content: "Trusted by thousands of leading companies and organizations worldwide."
}, {
  icon: "img/microservices.svg",
  heading: "Microservices",
  content: "Create loosely coupled, independently deployable services for increased agility and scalability."
}, {
  icon: "img/api.svg",
  heading: "Web apps",
  content: "Build REST APIs, GraphQL APIs, Queues, and real-time & event-driven applications in no time."
}];

const principalSponsorsData = [{
  link: "#",
  image: "img/trilon.1777374a.svg",
}, {
  link: "#",
  image: "img/valor-software.8a89543b.png"
}, {
  link: "#",
  image: "img/amplication-logo.7793cc70.svg"
}];

const goldSponsorsData = [{
  link: "#",
  image: "img/red-hat-logo.c5e6e64a.svg",
}, {
  link: "#",
  image: "img/sanofi.b18c1526.png"
}, {
  link: "#",
  image: "img/nx-logo.0c7a375e.png"
}, {
  link: "#",
  image: "img/intrinisic-logo.cdfbbe86.png"
}, {
  link: "#",
  image: "img/jetbrains-logo.536f2da5.svg"
}, {
  link: "#",
  image: "img/snyk-logo-black.9d8e52cf.png"
}, {
  link: "#",
  image: "img/fuse-logo.6f263cfe.svg"
}, {
  link: "#",
  image: "img/ridi-logo.0045775b.svg"
}, {
  link: "#",
  image: "img/movavi-logo.513cacf7.svg"
}, {
  link: "#",
  image: "img/skunk-logo.a5643938.png"
}];

const silverSponsorsData = [{
  link: "#",
  image: "img/n-inc-logo.25e4f4af.svg"
}, {
  link: "#",
  image: "img/twistag-logo.8d8b7792.png"
}, {
  link: "#",
  image: "img/immediate-edge-logo.17a44115.png"
}, {
  link: "#",
  image: "img/casinos-zonder-logo.807a9117.png"
}];

const bronzeSponsorsData = [{
  link: "#",
  image: "img/novologic.11cf92a2.png"
}, {
  link: "#",
  image: "img/swingdev-logo.ccf3f573.svg"
}, {
  link: "#",
  image: "img/mantro-logo.52a5f10c.svg"
}, {
  link: "#",
  image: "img/genuinebee.85622ca7.svg"
}, {
  link: "#",
  image: "img/triplebyte.1d5c2209.png"
}, {
  link: "#",
  image: "img/netlify-logo.551c7514.svg"
}, {
  link: "#",
  image: "img/nearpod-logo.2f234545.svg"
}, {
  link: "#",
  image: "img/codeguesser-logo.7fe76af6.svg"
}, {
  link: "#",
  image: "img/the-big-phone-store-logo.021bcaf0.png"
}, {
  link: "#",
  image: "img/vpn-review-logo.f6846486.png"
}, {
  link: "#",
  image: "img/lambda-it-logo.d3e8ba20.svg"
}, {
  link: "#",
  image: "img/rocketech-logo.eac89356.svg"
}, {
  link: "#",
  image: "img/aussiecasinohex-logo.6f73c4e8.svg"
}, {
  link: "#",
  image: "img/cryptocasinos-logo.e363efd7.svg"
}, {
  link: "#",
  image: "img/anonymistic-logo.fa542d82.png"
}, {
  link: "#",
  image: "img/naologic-logo.2a0e9532.svg"
}, {
  link: "#",
  image: "img/casinoutan-svensk-logo.109b8ce3.svg"
}, {
  link: "#",
  image: "img/casinohexca-logo.ce224d03.png"
}, {
  link: "#",
  image: "img/casinoonline-logo.8bae5f5a.png"
}, {
  link: "#",
  image: "img/casinoutankonto-logo.6834f75f.svg"
}, {
  link: "#",
  image: "img/casinot-logo.e53500be.png"
}, {
  link: "#",
  image: "img/wagerdex-logo.8ca3b447.png"
}, {
  link: "#",
  image: "img/casinotop-logo.afef8757.png"
}, {
  link: "#",
  image: "img/nettikasinolista-logo.c6c12d65.svg"
}, {
  link: "#",
  image: "img/betomania-logo.37b1239e.png"
}, {
  link: "#",
  image: "img/ace-logo.5c9223bb.svg"
}, {
  link: "#",
  image: "img/indekin-logo.5f92b15c.png"
}, {
  link: "#",
  image: "img/nzcasinohex-logo.68b77327.png"
}, {
  link: "#",
  image: "img/casino-portugal-logo.5c08cb7d.png"
}, {
  link: "#",
  image: "img/casinotop-logo.afef8757.png"
}, {
  link: "#",
  image: "img/fortune-games-logo.541bb569.png"
}, {
  link: "#",
  image: "img/nongamstopwager-logo.29bc350b.png"
}, {
  link: "#",
  image: "img/triplecore-logo.08ab1c17.svg"
}, {
  link: "#",
  image: "img/bestcasinos-pl-logo.fe4228ce.svg"
}, {
  link: "#",
  image: "img/casinowizard-logo.c987f296.png"
}, {
  link: "#",
  image: "img/polygon-logo.d0d1757c.svg"
}, {
  link: "#",
  image: "img/mobile-reality-logo.629b0e85.png"
}, {
  link: "#",
  image: "img/online-casino-xyz-logo.57ae35e0.png"
}, {
  link: "#",
  image: "img/parimatch-logo.e27a1529.png"
}, {
  link: "#",
  image: "img/boringowl-logo.fbc5c395.svg"
}, {
  link: "#",
  image: "img/bets-logo.0a5d1a8d.png"
}, {
  link: "#",
  image: "img/freespinny-logo.32b42495.png"
}, {
  link: "#",
  image: "img/normalres-logo.4e6ab362.png"
}, {
  link: "#",
  image: "img/kodifiresticks-logo.16f8744e.png"
}, {
  link: "#",
  image: "img/surebet-logo.16cef2ae.png"
}, {
  link: "#",
  image: "img/online-casino-belgie-logo.2736874a.png"
}, {
  link: "#",
  image: "img/topaustraliangambling-logo.f77e577d.svg"
}, {
  link: "#",
  image: "img/internetpokles-logo.6cab18b4.png"
}, {
  link: "#",
  image: "img/casinoaus-logo.b65a50ad.png"
}, {
  link: "#",
  image: "img/auonline-logo.fe005aa0.png"
}, {
  link: "#",
  image: "img/au-internet-pokies-logo.68b65119.png"
}, {
  link: "#",
  image: "img/legalbet-logo.90a9d7df.png"
}, {
  link: "#",
  image: "img/correct-casino-logo.8784ee73.svg"
}, {
  link: "#",
  image: "img/broadband-deals-logo.c4b583df.png"
}, {
  link: "#",
  image: "img/dopiosh-logo.80a96d4e.png"
}, {
  link: "#",
  image: "img/onlinecasinowiki-logo.a6332264.png"
}, {
  link: "#",
  image: "img/socpromotion-logo.3e94f9b5.png"
}, {
  link: "#",
  image: "img/slots-city-logo.73b430cb.png"
}, {
  link: "#",
  image: "img/nongamstopcasinos-logo.fd89bc3b.png"
}, {
  link: "#",
  image: "img/thesportsgeek-logo.1ae82c25.png"
}, {
  link: "#",
  image: "img/btc-india.ebd7c9a3.png"
}, {
  link: "#",
  image: "img/probukmacher-logo.442e3ef0.svg"
}, {
  link: "#",
  image: "img/nettcasino-logo.5ba28dc4.svg"
}, {
  link: "#",
  image: "img/playrealmoneyslots-logo.c9e44f5c.png"
}, {
  link: "#",
  image: "img/nyecasino-logo.05ddfd86.png"
}, {
  link: "#",
  image: "img/hinge-health-logo.bf04d7e4.svg"
}, {
  link: "#",
  image: "img/famoid-logo.2df6d907.png"
}, {
  link: "#",
  image: "img/blackjackonline-logo.cb1e76f2.png"
}, {
  link: "#",
  image: "img/casinotbiz-logo.c2043439.png"
}, {
  link: "#",
  image: "img/lookslots-logo.8b930b23.png"
}, {
  link: "#",
  image: "img/julienferand-logo.c5dac179.jpeg"
}, {
  link: "#",
  image: "img/tripoffice-logo.e881af54.png"
}, {
  link: "#",
  image: "img/zenrows-logo.2ee0126c.png"
}, {
  link: "#",
  image: "img/kajino-logo.b5c1cdb5.png"
}, {
  link: "#",
  image: "img/releaf-logo.5ef07438.png"
}, {
  link: "#",
  image: "img/automaten-logo.3cb45776.png"
}, {
  link: "#",
  image: "img/nzfirst-logo.bc5f8f04.svg"
}, {
  link: "#",
  image: "img/solcellsforetag-logo.7cb47ae4.svg"
}, {
  link: "#",
  image: "img/online-us-casinos-logo.2b909181.png"
}, {
  link: "#",
  image: "img/slotsup-logo.5fe6ee02.png"
}, {
  link: "#",
  image: "img/trustedcasinos-logo.2c2de2a2.png"
}, {
  link: "#",
  image: "img/aussiebestcasinos-logo.d79c35e6.png"
}, {
  link: "#",
  image: "img/wekrypto-logo.14123f47.png"
}, {
  link: "#",
  image: "img/couponlab-logo.3a198688.png"
}, {
  link: "#",
  image: "img/casinosvensk-logo.721ac284.png"
}, {
  link: "#",
  image: "img/leaflet-casino-logo.22abeb1e.png"
}, {
  link: "#",
  image: "img/legitcasino-logo.f49fc56b.png"
}, {
  link: "#",
  image: "img/aviators-logo.bb143479.png"
}, {
  link: "#",
  image: "img/indublin-logo.794da2c3.png"
}, {
  link: "#",
  image: "img/lux-limo-logo.9bdb8e06.png"
}];

function Homepage() {
  const { siteConfig } = useDocusaurusContext();

  return (
<<<<<<< HEAD
    <header className={clsx('hero hero--primary', styles.heroBanner)}>
      <div className="container">
        <img className={styles.logo} src="img/logo.svg" alt="Suites Logo" />

        <h1 className={styles.title}>{siteConfig.title}</h1>
        <p className="hero__subtitle">
          Focus on creating solid test suites, automate the generation of<br />mock objects, and improve the unit testing workflow.
        </p>
        <div className={styles.buttons}>
          <Link
            className={styles.button}
            to="/docs">
            Read the Docs
          </Link>
          &nbsp;
          &nbsp;
          &nbsp;
          <Link
            className={styles.button}
            to="https://github.com/suites-dev/suites">
            Source Code
          </Link>
=======
    <>
      <div className={styles.highlightsWrapper}>
        <div className="container">
          <div className={styles.highlightRow}>
            {highlightsData.map((item, index) =>
              <div className={styles.highlightBlock} key={index}>
                <div className={styles.iconWrapper}><img src={item.icon} /></div>
                <h5>{item.heading}</h5>
                <p>{item.content}</p>
              </div>
            )}
          </div>
        </div>
      </div>
      <div className={styles.blocksWrapper}>
        <div className="container">
          <div className={styles.heading}>
            <h4>Everything you need..</h4>
            <p> Build robust, powerful, and scalable server-side applications and stop reinventing the wheel. </p>
          </div>
          <div className={styles.blocksRow}>
            {blockCardData.map((item, index) =>
              <div className={styles.blocksCol} key={index}>
                <div className={styles.block}>
                  <div className={styles.iconWrapper}><img src={item.icon} /></div>
                  <h5>{item.heading}</h5>
                  <p>{item.content}</p>
                </div>
              </div>
            )}
          </div>
>>>>>>> 8d9dc045
        </div>
      </div>
      <div className={styles.enterpriseWrapper} id="enterprise">
        <div className="container">
          <div className={styles.enterpriseColumn}>
            <h2> The open source platform designed for the future. Build enterprise. </h2>
            <p> A complete development kit for building scalable server-side apps. Contact us to find out more about
              expertise consulting, on-site enterprise support, trainings, and private sessions. </p> <a
                href="#" target="_blank" className={styles.btn}
                title="Enterprise | NestJS - A progressive Node.js framework">Learn more about support offerings</a>
          </div>
        </div>
      </div>
      <div className={styles.liveWrapper}>
        <div className="container">
          <h4>Live preview</h4>
          <p> See how your application may potentially look like without leaving<br /> your personal browser. </p>
          <iframe
            src="https://stackblitz.com/edit/nestjs-typescript-starter-pcysqn?embed=1&file=src/app.service.ts&hideNavigation=1&showSidebar=1&view=editor"
            sandbox="allow-modals allow-forms allow-popups allow-scripts allow-same-origin"></iframe>
        </div>
      </div>

      <div className={styles.newsletterWrapper}>
        <div className="container">
          <div className={styles.envelopeBg}>
            <svg aria-hidden="true" focusable="false" data-prefix="far" data-icon="envelope" role="img" xmlns="http://www.w3.org/2000/svg" viewBox="0 0 512 512" data-fa-i2svg=""><path fill="currentColor" d="M64 112c-8.8 0-16 7.2-16 16v22.1L220.5 291.7c20.7 17 50.4 17 71.1 0L464 150.1V128c0-8.8-7.2-16-16-16H64zM48 212.2V384c0 8.8 7.2 16 16 16H448c8.8 0 16-7.2 16-16V212.2L322 328.8c-38.4 31.5-93.7 31.5-132 0L48 212.2zM0 128C0 92.7 28.7 64 64 64H448c35.3 0 64 28.7 64 64V384c0 35.3-28.7 64-64 64H64c-35.3 0-64-28.7-64-64V128z"></path></svg>
          </div>
          <div className={styles.hgroup}>
            <h3>Join our Newsletter</h3>
            <p> Subscribe to stay up to date with the latest Nest updates, features, and videos! </p>
          </div>
          <div className={styles.newsletterForm}>
            <form className={styles.formWrapper}>
              <input id="newsletter-email" className={styles.formControl} name="email" type="email" placeholder="Email address.." required />
              <button type="submit" className={styles.signupButton}>
                <svg className={styles.faPaperPlane} aria-hidden="true" focusable="false" data-prefix="far" data-icon="paper-plane" role="img" xmlns="http://www.w3.org/2000/svg" viewBox="0 0 512 512" data-fa-i2svg=""><path fill="currentColor" d="M16.1 260.2c-22.6 12.9-20.5 47.3 3.6 57.3L160 376V479.3c0 18.1 14.6 32.7 32.7 32.7c9.7 0 18.9-4.3 25.1-11.8l62-74.3 123.9 51.6c18.9 7.9 40.8-4.5 43.9-24.7l64-416c1.9-12.1-3.4-24.3-13.5-31.2s-23.3-7.5-34-1.4l-448 256zm52.1 25.5L409.7 90.6 190.1 336l1.2 1L68.2 285.7zM403.3 425.4L236.7 355.9 450.8 116.6 403.3 425.4z"></path></svg>
                <svg className={styles.iconSuccess} aria-hidden="true" focusable="false" data-prefix="fas" data-icon="circle-check" role="img" xmlns="http://www.w3.org/2000/svg" viewBox="0 0 512 512" data-fa-i2svg=""><path fill="currentColor" d="M256 512A256 256 0 1 0 256 0a256 256 0 1 0 0 512zM369 209L241 337c-9.4 9.4-24.6 9.4-33.9 0l-64-64c-9.4-9.4-9.4-24.6 0-33.9s24.6-9.4 33.9 0l47 47L335 175c9.4-9.4 24.6-9.4 33.9 0s9.4 24.6 0 33.9z"></path></svg>
              </button>
            </form>
          </div>
        </div>
      </div>

    </>
  );
}

export default function Home(): JSX.Element {
  const { siteConfig } = useDocusaurusContext();

  return (
    // <Layout
    //   title={siteConfig.title}
    //   description="Standalone Library for Automated Mocking of Class Dependencies.">
      <>
        <Header/>
        <Homepage />
        <Footer />
      </>
    // </Layout>
  );
}<|MERGE_RESOLUTION|>--- conflicted
+++ resolved
@@ -386,30 +386,6 @@
   const { siteConfig } = useDocusaurusContext();
 
   return (
-<<<<<<< HEAD
-    <header className={clsx('hero hero--primary', styles.heroBanner)}>
-      <div className="container">
-        <img className={styles.logo} src="img/logo.svg" alt="Suites Logo" />
-
-        <h1 className={styles.title}>{siteConfig.title}</h1>
-        <p className="hero__subtitle">
-          Focus on creating solid test suites, automate the generation of<br />mock objects, and improve the unit testing workflow.
-        </p>
-        <div className={styles.buttons}>
-          <Link
-            className={styles.button}
-            to="/docs">
-            Read the Docs
-          </Link>
-          &nbsp;
-          &nbsp;
-          &nbsp;
-          <Link
-            className={styles.button}
-            to="https://github.com/suites-dev/suites">
-            Source Code
-          </Link>
-=======
     <>
       <div className={styles.highlightsWrapper}>
         <div className="container">
@@ -441,7 +417,6 @@
               </div>
             )}
           </div>
->>>>>>> 8d9dc045
         </div>
       </div>
       <div className={styles.enterpriseWrapper} id="enterprise">
